--- conflicted
+++ resolved
@@ -139,8 +139,6 @@
             CHECK(stream.str() == "array 0x123 of length 5 (type: int*)");
         }
     }
-<<<<<<< HEAD
-=======
 }
 
 // These tests are seperate since they require CUDA
@@ -180,5 +178,4 @@
         CHECK(v.to_bytes() == std::vector<uint8_t> {0, 0, 0, 0, 0, 0, 0, 0});
         CHECK_THROWS(v.copy_array());
     }
->>>>>>> 73f72b05
 }