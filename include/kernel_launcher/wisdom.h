#ifndef KERNEL_LAUNCHER_WISDOM_H
#define KERNEL_LAUNCHER_WISDOM_H

#include <cuda_runtime_api.h>

#include <fstream>
#include <memory>
#include <string>

#include "kernel_launcher/arg.h"
#include "kernel_launcher/export.h"

namespace kernel_launcher {

struct WisdomRecordImpl;

/**
 * Represents a record read from a wisdom file. Use methods such as
 * ``problem_size()`` and ``device_name()`` to retrieve fields of this record.
 */
struct WisdomRecord {
    WisdomRecord(const WisdomRecordImpl& impl) : impl_(impl) {}
    WisdomRecord(const WisdomRecord&) = delete;

    ProblemSize problem_size() const;
    double objective() const;
    const std::string& environment(const char* key) const;
    const std::string& device_name() const;
    Config config() const;

  private:
    const WisdomRecordImpl& impl_;
};

/**
 * Processes a wisdom file and calls the provided callback for each record of
 * the file.
 *
 * @param wisdom_dir The directory where files are located.
 * @param tuning_key The tuning key of the wisdom file.
 * @param space Configuration space that corresponds to the parameters in the
 *              wisdom file.
 * @param callback User-provided function that is called for each record.
 * @return ``true`` if the file was processed successfully, ``false`` if an
 * error ocurred (for example, IO error or invalid file format).
 */
bool process_wisdom_file(
    const std::string& wisdom_dir,
    const std::string& tuning_key,
    const ConfigSpace& space,
    std::function<void(const WisdomRecord&)> callback);

/**
 * Return by `load_best_config` to indicate the result:
 * * Ok: Device and problem size was found exactly.
 * * ProblemSizeMismatch: File was found, but did not contain results for
 *   the provided problem size. Results for another size was selected instead.
 * * DeviceMismatch: File was found, but did not contain results for the
 *   current device. Results for another device was chosen.
 * * NotFound: Wisdom file was not found. Default configuration was returned.
 */
enum struct WisdomResult {
    Ok = 0,
    ProblemSizeMismatch = 1,
    DeviceMismatch = 2,
    NotFound = 3
};

/**
 * Load the optimal configuration for a kernel from a wisdom file based on
 * the provided parameters.
 *
 * @param wisdom_dir Directory where to find wisdom files.
 * @param tuning_key The tuning key of the kernel.
 * @param space The `ConfigSpace` of the kernel.
 * @param device_name The name of the CUDA device.
 * @param device_arch The architecture of the CUDA device.
 * @param problem_size The current problem size.
 * @param result_out Optional, returns one of `WisdomResult`.
 */
Config load_best_config(
    const std::string& wisdom_dir,
    const std::string& tuning_key,
    const ConfigSpace& space,
    const std::string& device_name,
    CudaArch device_arch,
    ProblemSize problem_size,
    WisdomResult* result_out = nullptr);

inline Config load_best_config(
    const std::string& wisdom_dir,
    const std::string& tuning_key,
    const ConfigSpace& space,
    ProblemSize problem_size,
    WisdomResult* result = nullptr) {
    CudaDevice device = CudaDevice::current();

    return load_best_config(
        wisdom_dir,
        tuning_key,
        space,
        device.name(),
        device.arch(),
        problem_size,
        result);
}

struct IWisdomSettings {
    virtual ~IWisdomSettings() = default;

    virtual Config load_config(
        const std::string& tuning_key,
        const ConfigSpace& space,
        ProblemSize problem_size,
        CudaDevice device,
        int* capture_skip_out = nullptr) const = 0;

    virtual void capture_kernel(
        const std::string& tuning_key,
        const KernelBuilder& builder,
        ProblemSize problem_size,
        const std::vector<KernelArg>& arguments,
        const std::vector<std::vector<uint8_t>>& input_arrays,
        const std::vector<std::vector<uint8_t>>& output_arrays) const = 0;
};

struct CaptureRule {
<<<<<<< HEAD
    CaptureRule(std::string pattern, bool force = false) :
        pattern(std::move(pattern)),
        force(force) {}
    CaptureRule(const char* pattern) : CaptureRule(std::string(pattern)) {}

    std::string pattern = "";
    bool force = false;
};

struct DefaultOracle: Oracle {
    static DefaultOracle from_env();
=======
    CaptureRule(
        std::string pattern,
        bool force = false,
        int skip_launches = 0) :
        pattern(std::move(pattern)),
        force(force),
        skip_launches(skip_launches) {}
    CaptureRule(const char* pattern) : CaptureRule(std::string(pattern)) {}

    std::string pattern;
    bool force = false;
    int skip_launches = 0;
};

struct DefaultWisdomSettings: IWisdomSettings {
    static DefaultWisdomSettings from_env();
>>>>>>> 73f72b05

    DefaultWisdomSettings();
    DefaultWisdomSettings(
        std::vector<std::string> wisdom_dirs,
        std::string capture_dir,
        std::vector<CaptureRule> capture_rules = {});

    ~DefaultWisdomSettings() override = default;

    Config load_config(
        const std::string& tuning_key,
        const ConfigSpace& space,
        ProblemSize problem_size,
        CudaDevice device,
        int* capture_skip_launches_out) const override;

    void capture_kernel(
        const std::string& tuning_key,
        const KernelBuilder& builder,
        ProblemSize problem_size,
        const std::vector<KernelArg>& arguments,
        const std::vector<std::vector<uint8_t>>& input_arrays,
        const std::vector<std::vector<uint8_t>>& output_arrays) const override;

    virtual bool should_capture_kernel(
        const std::string& tuning_key,
        ProblemSize problem_size,
        WisdomResult result,
        int& capture_skip_launches_out) const;

    int should_capture_kernel(
        const std::string& tuning_key,
        ProblemSize problem_size,
        int& capture_skip_launches_out) const {
        return should_capture_kernel(
            tuning_key,
            problem_size,
            WisdomResult::NotFound,
            capture_skip_launches_out);
    }

    const std::vector<std::string>& wisdom_directories() const {
        return wisdom_dirs_;
    }

    const std::string& capture_directory() const {
        return capture_dir_;
    }

    const std::vector<CaptureRule>& capture_rules() const {
        return capture_rules_;
    }

  private:
    std::vector<std::string> wisdom_dirs_;
    std::string capture_dir_;
    std::vector<CaptureRule> capture_rules_;
};

/**
 * Describes how to load the configuration for a `WisdomKernel`. The most
 * important method is `load_config` which loads a configuration for a kernel.
 */
struct WisdomSettings {
    WisdomSettings();
    WisdomSettings(
        std::string wisdom_dir,
        std::string capture_dir,
        std::vector<CaptureRule> capture_rules = {});
<<<<<<< HEAD
    WisdomSettings(std::shared_ptr<Oracle> oracle);
=======
    WisdomSettings(std::shared_ptr<IWisdomSettings> oracle);
>>>>>>> 73f72b05

    template<typename T>
    WisdomSettings(std::shared_ptr<T> ptr) :
        WisdomSettings(std::shared_ptr<IWisdomSettings> {std::move(ptr)}) {}

    WisdomSettings(const WisdomSettings&) = default;

    /**
     * Load the configuration for the given parameters.
     *
     * @param tuning_key The tuning key of the kernel.
     * @param space The configuration space of the kernel.
     * @param problem_size The current problem size.
     * @param device The current device.
     * @param capture_skip_out Optional, indicates if the kernel should be
     * captured. If negative, the kernel will not be captured. Otherwise,
     * the kernel will be captured after the `capture_skip_out` kernel launches.
     */
    Config load_config(
        const std::string& tuning_key,
        const ConfigSpace& space,
        ProblemSize problem_size,
        CudaDevice device,
        int* capture_skip_out = nullptr) const {
        return impl_->load_config(
            tuning_key,
            space,
            problem_size,
            device,
            capture_skip_out);
    }

    /**
     *
     *
     * @param tuning_key
     * @param builder
     * @param problem_size
     * @param param_types
     * @param inputs
     * @param outputs
     */
    void capture_kernel(
        const std::string& tuning_key,
        const KernelBuilder& builder,
        ProblemSize problem_size,
        const std::vector<KernelArg>& arguments,
        const std::vector<std::vector<uint8_t>>& input_arrays,
        const std::vector<std::vector<uint8_t>>& output_arrays) const {
        return impl_->capture_kernel(
            tuning_key,
            builder,
            problem_size,
            arguments,
            input_arrays,
            output_arrays);
    }

  private:
    std::shared_ptr<IWisdomSettings> impl_;
};

/**
 * Returns the default global `WisdomSettings`.
 */
WisdomSettings default_wisdom_settings();

/**
 * Append directory where to search for wisdom files by the `WisdomSettings`
 * returned by `default_wisdom_settings`.
 */
void append_global_wisdom_directory(std::string);

// Deprecated
void set_global_wisdom_directory(std::string);

/**
 * Set directory where captures will be stored for the `WisdomSettings`
 * returned by `default_wisdom_settings`.
 */
void set_global_capture_directory(std::string);

/**
 * Add capture pattern to the `WisdomSettings` returned by
 * `default_wisdom_settings`.
 */
void add_global_capture_pattern(CaptureRule rule);

}  // namespace kernel_launcher

#endif  //KERNEL_LAUNCHER_WISDOM_H<|MERGE_RESOLUTION|>--- conflicted
+++ resolved
@@ -125,19 +125,6 @@
 };
 
 struct CaptureRule {
-<<<<<<< HEAD
-    CaptureRule(std::string pattern, bool force = false) :
-        pattern(std::move(pattern)),
-        force(force) {}
-    CaptureRule(const char* pattern) : CaptureRule(std::string(pattern)) {}
-
-    std::string pattern = "";
-    bool force = false;
-};
-
-struct DefaultOracle: Oracle {
-    static DefaultOracle from_env();
-=======
     CaptureRule(
         std::string pattern,
         bool force = false,
@@ -154,7 +141,6 @@
 
 struct DefaultWisdomSettings: IWisdomSettings {
     static DefaultWisdomSettings from_env();
->>>>>>> 73f72b05
 
     DefaultWisdomSettings();
     DefaultWisdomSettings(
@@ -224,11 +210,7 @@
         std::string wisdom_dir,
         std::string capture_dir,
         std::vector<CaptureRule> capture_rules = {});
-<<<<<<< HEAD
-    WisdomSettings(std::shared_ptr<Oracle> oracle);
-=======
     WisdomSettings(std::shared_ptr<IWisdomSettings> oracle);
->>>>>>> 73f72b05
 
     template<typename T>
     WisdomSettings(std::shared_ptr<T> ptr) :
